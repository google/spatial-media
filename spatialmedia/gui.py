--- conflicted
+++ resolved
@@ -332,14 +332,9 @@
 
 
 def main():
-<<<<<<< HEAD
     root = tk.Tk()
+    root.tk.call('tk', 'scaling', 2.0)
     tk.report_callback_exception = report_callback_exception
-=======
-    root = Tk()
-    root.tk.call('tk', 'scaling', 2.0)
-    Tk.report_callback_exception = report_callback_exception
->>>>>>> 513381c6
     app = Application(master=root)
     app.mainloop()
 
